package libcarina

import (
	"archive/zip"
	"bytes"
	"encoding/json"
<<<<<<< HEAD
	"errors"
=======
>>>>>>> 997f1e8e
	"fmt"
	"io"
	"io/ioutil"
	"net/http"
	"path"
	"regexp"
	"strings"

	"github.com/pkg/errors"
	"github.com/rackspace/gophercloud"
	"github.com/rackspace/gophercloud/rackspace"
)

// UserAgentPrefix is the default user agent string, consumers should append their application version to CarinaClient.UserAgent
const UserAgentPrefix = "getcarina/libcarina"

// CarinaClient accesses Carina directly
type CarinaClient struct {
	Client    *http.Client
	Username  string
	Token     string
	Endpoint  string
	UserAgent string
}

// HTTPErr is returned when API requests are not successful
type HTTPErr struct {
	Method     string
	URL        string
	StatusCode int
	Status     string
	Body       string
}

// CarinaGenericErrorResponse represents the response returned by Carina when a request fails
type CarinaGenericErrorResponse struct {
	Errors []CarinaError `json:"errors"`
}

// CarinaError represents an error message from the Carina API
type CarinaError struct {
	Code      string `json:"code"`
	Detail    string `json:"detail"`
	RequestID string `json:"request_id"`
	Status    int    `json:"status"`
	Title     string `json:"title"`
}

// CarinaUnacceptableErrorResonse represents the response returned by Carina when the StatusCode is 406
type CarinaUnacceptableErrorResonse struct {
	Errors []CarinaUnacceptableError `json:"errors"`
}

// CarinaUnacceptableError represents a 406 response from the Carina API
type CarinaUnacceptableError struct {
	CarinaError
	MaxVersion string `json:"max_version"`
	MinVersion string `json:"min_version"`
}

// genericError is a multi-purpose error formatter for generic errors from the Carina API
func (err HTTPErr) genericError() string {
	var carinaResp CarinaGenericErrorResponse

	jsonErr := json.Unmarshal([]byte(err.Body), &carinaResp)
	if jsonErr != nil {
		return fmt.Sprintf("%s %s (%d)", err.Method, err.URL, err.StatusCode)
	}

	var errorMessages bytes.Buffer
	for _, carinaErr := range carinaResp.Errors {
		errorMessages.WriteString("\nMessage: ")
		errorMessages.WriteString(carinaErr.Title)
		errorMessages.WriteString(" - ")
		errorMessages.WriteString(carinaErr.Detail)
	}
	return fmt.Sprintf("%s %s (%d)%s", err.Method, err.URL, err.StatusCode, errorMessages.String())
}

// unacceptableError is a error formatter for parsing a 406 response from the Carina API
func (err HTTPErr) unacceptableError() string {
	var carinaResp CarinaUnacceptableErrorResonse

	jsonErr := json.Unmarshal([]byte(err.Body), &carinaResp)
	if jsonErr != nil {
		return err.genericError()
	}

	var errorMessages bytes.Buffer
	for _, carinaErr := range carinaResp.Errors {
		errorMessages.WriteString("\nMessage: ")
		errorMessages.WriteString(carinaErr.Title)
		errorMessages.WriteString(" - The client supports ")
		errorMessages.WriteString(SupportedAPIVersion)
		errorMessages.WriteString(" while the server supports ")
		errorMessages.WriteString(carinaErr.MinVersion)
		errorMessages.WriteString(" - ")
		errorMessages.WriteString(carinaErr.MaxVersion)
		errorMessages.WriteString(".")
	}
	return fmt.Sprintf("%s %s (%d)%s", err.Method, err.URL, err.StatusCode, errorMessages.String())
}

// Error routes to either genericError or other, more-specific, response formatters to give provide a user-friendly error
func (err HTTPErr) Error() string {
	switch err.StatusCode {
	default:
		return err.genericError()
	case 406:
		return err.unacceptableError()
	}
}

// NewClient create an authenticated CarinaClient
func NewClient(username string, apikey string, region string, authEndpointOverride string, cachedToken string, cachedEndpoint string) (*CarinaClient, error) {
	authEndpoint := rackspace.RackspaceUSIdentity
	if authEndpointOverride != "" {
		authEndpoint = authEndpointOverride
	}

	verifyToken := func() error {
		req, err := http.NewRequest("HEAD", authEndpoint+"tokens/"+cachedToken, nil)
		if err != nil {
			return errors.WithStack(err)
		}

		req.Header.Add("Accept", "application/json")
		req.Header.Add("X-Auth-Token", cachedToken)
		req.Header.Add("User-Agent", UserAgentPrefix)

		httpClient := &http.Client{}
		resp, err := httpClient.Do(req)
		if err != nil {
			return errors.WithStack(err)
		}

		defer resp.Body.Close()

		if resp.StatusCode != 200 {
			return fmt.Errorf("Cached token is invalid")
		}

		return nil
	}

	// Attempt to authenticate with the cached token first, falling back on the apikey
	if cachedToken == "" || verifyToken() != nil {
		ao := &gophercloud.AuthOptions{
			Username:         username,
			APIKey:           apikey,
			IdentityEndpoint: authEndpoint,
		}

		provider, err := rackspace.AuthenticatedClient(*ao)
		if err != nil {
			return nil, errors.WithStack(err)
		}
		cachedToken = provider.TokenID

		eo := gophercloud.EndpointOpts{Region: region}
		eo.ApplyDefaults(CarinaEndpointType)
		url, err := provider.EndpointLocator(eo)
		if err != nil {
			return nil, errors.WithStack(err)
		}

		cachedEndpoint = strings.TrimRight(url, "/")
	}

	return &CarinaClient{
		Client:    &http.Client{},
		Username:  username,
		Token:     cachedToken,
		Endpoint:  cachedEndpoint,
		UserAgent: UserAgentPrefix,
	}, nil
}

// NewRequest handles a request using auth used by Carina
func (c *CarinaClient) NewRequest(method string, uri string, body io.Reader) (*http.Response, error) {
	req, err := http.NewRequest(method, c.Endpoint+uri, body)
	if err != nil {
		return nil, errors.WithStack(err)
	}

	req.Header.Add("Content-Type", "application/json")
	req.Header.Add("Accept", "application/json")
	req.Header.Add("X-Auth-Token", c.Token)
	req.Header.Set("User-Agent", c.UserAgent)
	req.Header.Add("API-Version", CarinaEndpointType+" "+SupportedAPIVersion)

	resp, err := c.Client.Do(req)
	if err != nil {
		return nil, errors.WithStack(err)
	}

	if resp.StatusCode >= 400 {
		err := HTTPErr{
			Method:     req.Method,
			URL:        req.URL.String(),
			StatusCode: resp.StatusCode,
			Status:     resp.Status,
		}
		defer resp.Body.Close()
		b, _ := ioutil.ReadAll(resp.Body)
		err.Body = string(b)
		return nil, errors.WithStack(err)
	}

	return resp, nil
}

// List the current clusters
func (c *CarinaClient) List() ([]*Cluster, error) {
	resp, err := c.NewRequest("GET", "/clusters", nil)
	if err != nil {
		return nil, err
	}

	var result struct {
		Clusters []*Cluster `json:"clusters"`
	}
	defer resp.Body.Close()
	err = json.NewDecoder(resp.Body).Decode(&result)
	if err != nil {
		return nil, errors.WithStack(err)
	}

	return result.Clusters, nil
}

func clusterFromResponse(resp *http.Response, err error) (*Cluster, error) {
	if err != nil {
		return nil, errors.WithStack(err)
	}

	cluster := &Cluster{}
	defer resp.Body.Close()
	err = json.NewDecoder(resp.Body).Decode(&cluster)
	if err != nil {
		return nil, errors.WithStack(err)
	}
	return cluster, nil
}

func isClusterID(token string) bool {
	r := regexp.MustCompile("^[a-f0-9]{8}-[a-f0-9]{4}-[a-f0-9]{4}-[a-f0-9]{4}-[a-f0-9]{12}$")
	return r.MatchString(token)
}

func (c *CarinaClient) lookupClusterName(token string) (string, error) {
	if !isClusterID(token) {
		return token, nil
	}

	clusters, err := c.List()
	if err != nil {
		return "", err
	}

	var name string
	for _, cluster := range clusters {
		if strings.ToLower(cluster.ID) == strings.ToLower(token) {
			name = cluster.Name
			break
		}
	}

	if name == "" {
		return "", HTTPErr{
			StatusCode: http.StatusNotFound,
			Status:     "404 NOT FOUND",
			Body:       `{"message": "Cluster "` + token + ` not found"}`}
	}

	return name, nil
}

func (c *CarinaClient) lookupClusterID(token string) (string, error) {
	if isClusterID(token) {
		return token, nil
	}

	clusters, err := c.List()
	if err != nil {
		return "", err
	}

	var id string
	for _, cluster := range clusters {
		if strings.ToLower(cluster.Name) == strings.ToLower(token) {
			if id != "" {
				return "", fmt.Errorf("The cluster (%s) is not unique. Retry the request using the cluster id", token)
			}
			id = cluster.ID
		}
	}

	if id == "" {
		return "", HTTPErr{
			StatusCode: http.StatusNotFound,
			Status:     "404 NOT FOUND",
			Body:       `{"message": "Cluster "` + token + ` not found"}`}
	}

	return id, nil
}

// ListClusterTypes returns a list of cluster types
func (c *CarinaClient) ListClusterTypes() ([]*ClusterType, error) {
	resp, err := c.NewRequest("GET", "/cluster_types", nil)
	if err != nil {
		return nil, err
	}

	var result struct {
		Types []*ClusterType `json:"cluster_types"`
	}
	defer resp.Body.Close()
	err = json.NewDecoder(resp.Body).Decode(&result)
	if err != nil {
		return nil, errors.WithStack(err)
	}

<<<<<<< HEAD
	appendClusterName(clusterName, creds)

	sourceLines := strings.Split(string(creds.DockerEnv), "\n")
	for _, line := range sourceLines {
		if strings.Index(line, "export ") == 0 {
			varDecl := strings.TrimRight(line[7:], "\n")
			eqLocation := strings.Index(varDecl, "=")
=======
	return result.Types, nil
}
>>>>>>> 997f1e8e

// Get a cluster by cluster by its name or id
func (c *CarinaClient) Get(token string) (*Cluster, error) {
	id, err := c.lookupClusterID(token)
	if err != nil {
		return nil, err
	}

	uri := path.Join("/clusters", id)
	resp, err := c.NewRequest("GET", uri, nil)
	return clusterFromResponse(resp, err)
}

// Create a new cluster with cluster options
func (c *CarinaClient) Create(clusterOpts *CreateClusterOpts) (*Cluster, error) {
	clusterOptsJSON, err := json.Marshal(clusterOpts)
	if err != nil {
		return nil, errors.WithStack(err)
	}

	body := bytes.NewReader(clusterOptsJSON)
	resp, err := c.NewRequest("POST", "/clusters", body)
	return clusterFromResponse(resp, err)
}

<<<<<<< HEAD
func appendClusterName(name string, creds *Credentials) {
	var stmt string

	stmt = fmt.Sprintf("export CARINA_CLUSTER_NAME=%s\n", name)
	creds.DockerEnv = append(creds.DockerEnv, []byte(stmt)...)
	creds.Files["docker.env"] = creds.DockerEnv

	stmt = fmt.Sprintf("set -x CARINA_CLUSTER_NAME %s\n", name)
	creds.DockerFish = append(creds.DockerFish, []byte(stmt)...)
	creds.Files["docker.fish"] = creds.DockerFish

	stmt = fmt.Sprintf("$env:CARINA_CLUSTER_NAME=\"%s\"\n", name)
	creds.DockerPS1 = append(creds.DockerPS1, []byte(stmt)...)
	creds.Files["docker.ps1"] = creds.DockerPS1

	stmt = fmt.Sprintf("set CARINA_CLUSTER_NAME=%s\n", name)
	creds.DockerCmd = append(creds.DockerCmd, []byte(stmt)...)
	creds.Files["docker.cmd"] = creds.DockerCmd
}

// GetDockerConfig returns the hostname and tls.Config for a given clustername
func (c *ClusterClient) GetDockerConfig(clusterName string) (hostname string, tlsConfig *tls.Config, err error) {
	creds, err := c.GetCredentials(clusterName)
=======
// Resize a cluster with resize task options
func (c *CarinaClient) Resize(token string, nodes int) (*Cluster, error) {
	id, err := c.lookupClusterID(token)
>>>>>>> 997f1e8e
	if err != nil {
		return nil, err
	}

	resizeOpts := newResizeOpts(nodes)
	resizeOptsJSON, err := json.Marshal(resizeOpts)
	if err != nil {
		return nil, errors.WithStack(err)
	}

	body := bytes.NewReader(resizeOptsJSON)
	uri := path.Join("/clusters", id, "tasks")
	resp, err := c.NewRequest("POST", uri, body)
	if err != nil {
		return nil, err
	}
	defer resp.Body.Close()

	return c.Get(token)
}

// GetCredentials returns a Credentials struct for the given cluster name
func (c *CarinaClient) GetCredentials(token string) (*CredentialsBundle, error) {
	id, err := c.lookupClusterID(token)
	if err != nil {
		return nil, err
	}

	name, err := c.lookupClusterName(token)
	if err != nil {
		return nil, err
	}

	uri := path.Join("/clusters", id, "credentials/zip")
	resp, err := c.NewRequest("GET", uri, nil)
	if err != nil {
		return nil, err
	}

	// Read the body as a zip file
	buf := &bytes.Buffer{}
	_, err = io.Copy(buf, resp.Body)
	if err != nil {
		return nil, errors.WithStack(err)
	}

	b := bytes.NewReader(buf.Bytes())
	zipr, err := zip.NewReader(b, int64(b.Len()))
	if err != nil {
		return nil, errors.WithStack(err)
	}

	// Fetch the contents for each file in the zipfile
	creds := NewCredentialsBundle()
	for _, zf := range zipr.File {
		_, fname := path.Split(zf.Name)
		fi := zf.FileInfo()

		if fi.IsDir() {
			// Explicitly skip past directories (the UUID directory from a previous release)
			continue
		}

		rc, err := zf.Open()
		if err != nil {
			return nil, errors.WithStack(err)
		}

		b, err := ioutil.ReadAll(rc)
		if err != nil {
			return nil, errors.WithStack(err)
		}
		creds.Files[fname] = b
	}

	appendClusterName(name, creds)

	return creds, nil
}

// Set the CLUSTER_NAME environment variable in the scripts
func appendClusterName(name string, creds *CredentialsBundle) {
	addStmt := func(fileName string, stmt string) {
		script := creds.Files[fileName]
		script = append(script, []byte(stmt)...)
		creds.Files[fileName] = script
	}

	for fileName := range creds.Files {
		switch fileName {
		case "docker.env", "kubectl.env":
			addStmt(fileName, fmt.Sprintf("\nexport CARINA_CLUSTER_NAME=%s\n", name))
		case "docker.fish", "kubectl.fish":
			addStmt(fileName, fmt.Sprintf("\nset -x CARINA_CLUSTER_NAME %s\n", name))
		case "docker.ps1", "kubectl.ps1":
			addStmt(fileName, fmt.Sprintf("\n$env:CARINA_CLUSTER_NAME=\"%s\"\n", name))
		case "docker.cmd", "kubectl.cmd":
			addStmt(fileName, fmt.Sprintf("\nset CARINA_CLUSTER_NAME=%s\n", name))
		}
	}
}

// Delete nukes a cluster out of existence
func (c *CarinaClient) Delete(token string) (*Cluster, error) {
	id, err := c.lookupClusterID(token)
	if err != nil {
		return nil, err
	}

	uri := path.Join("/clusters", id)
	resp, err := c.NewRequest("DELETE", uri, nil)
	return clusterFromResponse(resp, err)
}<|MERGE_RESOLUTION|>--- conflicted
+++ resolved
@@ -4,10 +4,6 @@
 	"archive/zip"
 	"bytes"
 	"encoding/json"
-<<<<<<< HEAD
-	"errors"
-=======
->>>>>>> 997f1e8e
 	"fmt"
 	"io"
 	"io/ioutil"
@@ -332,18 +328,8 @@
 		return nil, errors.WithStack(err)
 	}
 
-<<<<<<< HEAD
-	appendClusterName(clusterName, creds)
-
-	sourceLines := strings.Split(string(creds.DockerEnv), "\n")
-	for _, line := range sourceLines {
-		if strings.Index(line, "export ") == 0 {
-			varDecl := strings.TrimRight(line[7:], "\n")
-			eqLocation := strings.Index(varDecl, "=")
-=======
 	return result.Types, nil
 }
->>>>>>> 997f1e8e
 
 // Get a cluster by cluster by its name or id
 func (c *CarinaClient) Get(token string) (*Cluster, error) {
@@ -369,35 +355,9 @@
 	return clusterFromResponse(resp, err)
 }
 
-<<<<<<< HEAD
-func appendClusterName(name string, creds *Credentials) {
-	var stmt string
-
-	stmt = fmt.Sprintf("export CARINA_CLUSTER_NAME=%s\n", name)
-	creds.DockerEnv = append(creds.DockerEnv, []byte(stmt)...)
-	creds.Files["docker.env"] = creds.DockerEnv
-
-	stmt = fmt.Sprintf("set -x CARINA_CLUSTER_NAME %s\n", name)
-	creds.DockerFish = append(creds.DockerFish, []byte(stmt)...)
-	creds.Files["docker.fish"] = creds.DockerFish
-
-	stmt = fmt.Sprintf("$env:CARINA_CLUSTER_NAME=\"%s\"\n", name)
-	creds.DockerPS1 = append(creds.DockerPS1, []byte(stmt)...)
-	creds.Files["docker.ps1"] = creds.DockerPS1
-
-	stmt = fmt.Sprintf("set CARINA_CLUSTER_NAME=%s\n", name)
-	creds.DockerCmd = append(creds.DockerCmd, []byte(stmt)...)
-	creds.Files["docker.cmd"] = creds.DockerCmd
-}
-
-// GetDockerConfig returns the hostname and tls.Config for a given clustername
-func (c *ClusterClient) GetDockerConfig(clusterName string) (hostname string, tlsConfig *tls.Config, err error) {
-	creds, err := c.GetCredentials(clusterName)
-=======
 // Resize a cluster with resize task options
 func (c *CarinaClient) Resize(token string, nodes int) (*Cluster, error) {
 	id, err := c.lookupClusterID(token)
->>>>>>> 997f1e8e
 	if err != nil {
 		return nil, err
 	}
